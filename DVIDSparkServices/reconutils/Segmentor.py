"""Defines base class for segmentation plugins."""
import os
import json
import importlib
import textwrap
<<<<<<< HEAD
from functools import partial, wraps
=======
import logging
from functools import partial
>>>>>>> 95ebd8d4
import numpy as np

from quilted.h5blockstore import H5BlockStore

from DVIDSparkServices.json_util import validate_and_inject_defaults
from DVIDSparkServices.auto_retry import auto_retry
from DVIDSparkServices.sparkdvid.sparkdvid import retrieve_node_service
<<<<<<< HEAD
from DVIDSparkServices.util import zip_many, select_item
from DVIDSparkServices.sparkdvid.Subvolume import Subvolume
=======
from DVIDSparkServices.subprocess_decorator import execute_in_subprocess

from logcollector.client_utils import make_log_collecting_decorator
import socket
driver_ip_addr = socket.gethostbyname(socket.gethostname())
send_log_with_key = make_log_collecting_decorator(driver_ip_addr, 3000)

>>>>>>> 95ebd8d4

class Segmentor(object):
    """
    Contains functionality for segmenting large datasets.
    
    It implements a very crude watershed algorithm by default.

    This class's segment() functionality can be customized in one of two ways:
    
    1. Override segment() directly in a subclass.
    2. Instead of implementing a subclass, use the default segment() 
        implementation, which breaks the segmentation problem into separate
        steps, each of which can be overridden via the config file: 
        - "background-mask"
        - "predict-voxels"
        - "create-supervoxels"
        - "agglomerate-supervoxels"

    The other functions involve stitching the
    subvolumes and performing other RDD and DVID manipulations.

    Plugins such as this class (or subclasses of it) must reside in DVIDSparkServices.reconutils.plugins.
    """

    SegmentorSchema = textwrap.dedent("""\
        {
          "$schema": "http://json-schema.org/schema#",
          "title": "Plugin configuration options for the Segmentor base class",
          "type": "object",
        """
        
        # This subschema is for referencing custom functions for various steps in the pipeline.
        # Example: { "function": "skimage.filters.threshold_otsu",
        #            "parameters": {"nbins": 256 } }
        """          
          "definitions" : {
            "custom-function" : {
              "description": "Configuration for a custom function to replace a segmentation step.",
              "type": "object",
              "properties": {
                "function": {
                  "description": "Name of a python function.",
                  "type": "string",
                  "minLength": 1
                },
                "parameters" : {
                  "description": "Arbitrary dict of parameters.",
                  "type": "object",
                  "default" : {}
                },
                "use-subprocess" : {
                  "description": "Run this segmentation step in a subprocess, to enable logging of plain stdout.",
                  "type": "boolean",
                  "default": false
                }
              },
              "additionalProperties": false
            }
          },
        """

        # Functions for each segmentation step are provided directly in the json config.
        # If not, these defaults from this schema are used.
        """
          "properties": {
            "background-mask"         : { "$ref": "#/definitions/custom-function",
                                          "default": { "function": "DVIDSparkServices.reconutils.misc.find_large_empty_regions" } },
            "predict-voxels"          : { "$ref": "#/definitions/custom-function",
                                          "default": { "function": "DVIDSparkServices.reconutils.misc.naive_membrane_predictions" } },
            "create-supervoxels"      : { "$ref": "#/definitions/custom-function",
                                          "default": { "function": "DVIDSparkServices.reconutils.misc.seeded_watershed" } },
            "agglomerate-supervoxels" : { "$ref": "#/definitions/custom-function",
                                          "default": { "function": "DVIDSparkServices.reconutils.misc.noop_aggolmeration" } },
            "preserve-bodies": {
              "description": "Configuration to describe which bodies to preserve instead of overwriting with new segmentation.",
              "type": "object",
              "properties": {
                "dvid-server": {
                  "description": "DVID server from which to extract preserved bodies",
                  "type": "string",
                  "minLength": 1,
                  "property": "dvid-server"
                },
                "uuid": {
                  "description": "version node from which to extract preserved bodies",
                  "type": "string",
                  "minLength": 1
                },
                "segmentation-name": {
                  "description": "labels instance from which to extract preserved bodies",
                  "type": "string",
                  "minLength": 1
                },
                "bodies": {
                  "type": "array",
                  "items": { "type": "number" },
                  "minItems": 0,
                  "uniqueItems": true,
                  "default": []
                }
              },
              "additionalProperties": false,
              "default": {}
            }
          },
          "additionalProperties": false,
          "default": {}
        }
        """)

    def __init__(self, context, workflow_config):
        self.context = context
        self.segmentor_config = workflow_config["options"]["segmentor"]["configuration"]

        segmentor_schema = json.loads(Segmentor.SegmentorSchema)
        validate_and_inject_defaults(self.segmentor_config, segmentor_schema)        

        stitch_modes = { "none" : 0, "conservative" : 1, "medium" : 2, "aggressive" : 3 }
        self.stitch_mode = stitch_modes[ workflow_config["options"]["stitch-algorithm"] ]
        self.labeloffset = 0
        if "label-offset" in workflow_config["options"]:
            self.labeloffset = int(workflow_config["options"]["label-offset"])


        # save masked bodies
        self.pdconf = None
        self.preserve_bodies = None
        if self.segmentor_config["preserve-bodies"]["bodies"]:
            self.pdconf = self.segmentor_config["preserve-bodies"]
            self.preserve_bodies = set(self.pdconf["bodies"])


    def segment(self, subvols_rdd, gray_blocks, pred_checkpoint_dir, sp_checkpoint_dir, seg_checkpoint_dir):
        """Top-level pipeline (can overwrite) -- gray RDD => label RDD.

        Defines a segmentation workflow consisting of voxel prediction,
        watershed, and agglomeration.  One can overwrite specific functions
        or the entire workflow as long as RDD input and output constraints
        are statisfied.  RDD transforms should preserve the partitioner -- 
        subvolume id is the key.

        Args:
            gray_chunks, cached_voxel_prediction_chunks, cached_supervoxel_chunks, cached_segmentation_chunks (RDD) = (subvolume key, (subvolume, numpy grayscale))
        Returns:
            segmentation (RDD) as (subvolume key, (subvolume, numpy compressed array))

        """
        # Compute mask of background area that can be skipped (if any)
        mask_blocks = self.compute_background_mask(subvols_rdd, gray_blocks)

        # run voxel prediction (default: grayscale is boundary)
        pred_blocks = self.predict_voxels(subvols_rdd, gray_blocks, mask_blocks, pred_checkpoint_dir)

        # run watershed from voxel prediction (default: seeded watershed)
        sp_blocks = self.create_supervoxels(subvols_rdd, pred_blocks, mask_blocks, sp_checkpoint_dir)

        # run agglomeration (default: none)
        seg_blocks = self.agglomerate_supervoxels(subvols_rdd, gray_blocks, pred_blocks, sp_blocks, seg_checkpoint_dir)
        
        return seg_blocks

    @classmethod
    def use_block_cache(cls, blockstore_dir, allow_read=True, allow_write=True, result_index=None):
        """
        Returns a decorator, intended to decorate functions that execute in spark workers.
        Before performing the work, check the block cache in the given directory and return the data from the cache if possible.
        If the data isn't there, execute the function as usual and store the result in the cache before returning.
        """
        def decorator(f):
            if not blockstore_dir:
                return f

            @wraps(f)
            def wrapped(item):
                subvol = item[0]
                assert isinstance(subvol, Subvolume), "Key must be a Subvolume object"
        
                try:
                    block_store = H5BlockStore(blockstore_dir, mode='r')
                except H5BlockStore.StoreDoesNotExistError:
                    return f(item)

                x1, y1, z1, x2, y2, z2 = subvol.roi_with_border
                if block_store.axes[-1] == 'c':
                    block_bounds = ((z1, y1, x1, 0), (z2, y2, x2, None))
                else:
                    block_bounds = ((z1, y1, x1), (z2, y2, x2))
                
                block_data = None
                if allow_read:
                    try:
                        h5_block = block_store.get_block( block_bounds )
                        block_data = h5_block[:]
                    except H5BlockStore.MissingBlockError:
                        pass

                del block_store
                
                if block_data is None:
                    block_data = f(item)

                if allow_write and block_data is not None:
                    assert isinstance(block_data, np.ndarray), \
                        "Return type can't be stored in the block cache: {}".format( type(block_data) )
                    block_store = H5BlockStore(blockstore_dir, mode='a')
                    h5_block = block_store.get_block( block_bounds )
                    h5_block[:] = block_data

                return block_data
            
            return wrapped
        return decorator


    def _get_segmentation_function(self, segmentation_step):
        """
        Read the user's config and return the image processing
        function specified for the given segmentation step.

        If the user provided a dict of parameters, then they will be
        bound into the returned function as keyword args.
        """
        full_function_name = self.segmentor_config[segmentation_step]["function"]
        module_name = '.'.join(full_function_name.split('.')[:-1])
        module = importlib.import_module(module_name)
        function_name = full_function_name.split('.')[-1]
        func = getattr(module, function_name)
        
        
        if self.segmentor_config[segmentation_step]["use-subprocess"]:
            def log_msg(msg):
                logging.getLogger(full_function_name).info(msg)
            func = execute_in_subprocess(log_msg)(func)
        
        parameters = self.segmentor_config[segmentation_step]["parameters"]
        return partial( func, **parameters )
        
    def compute_background_mask(self, subvols, gray_vols):
        """
        Detect large 'background' regions that lie outside the area of interest for segmentation.
        """
        mask_function = self._get_segmentation_function('background-mask')
<<<<<<< HEAD
        def _execute_for_chunk(args):
            _subvolume, gray = args
=======

        @send_log_with_key(lambda (sv, _g): str(sv))
        def _execute_for_chunk(gray_chunk):
            (subvolume, gray) = gray_chunk
>>>>>>> 95ebd8d4

            # Call the (custom) function
            mask = mask_function(gray)
            
            if mask is None:
                return None
            else:
                assert mask.dtype == np.bool, "Mask array should be boolean"
                assert mask.ndim == 3
            return mask

        return subvols.zip(gray_vols).map(_execute_for_chunk, True)

    def predict_voxels(self, subvols, gray_blocks, mask_blocks, pred_checkpoint_dir):
        """Create a dummy placeholder boundary channel from grayscale.

        Takes an RDD of grayscale numpy volumes and produces
        an RDD of predictions (z,y,x).
        """
        prediction_function = self._get_segmentation_function('predict-voxels')
<<<<<<< HEAD
        
        @Segmentor.use_block_cache(pred_checkpoint_dir)
        def _execute_for_chunk(args):
            subvolume, (gray, mask) = args
            roi = subvolume.roi_with_border
            block_bounds_zyx = ( (roi.z1, roi.y1, roi.x1), (roi.z2, roi.y2, roi.x2) )
=======

        @send_log_with_key(lambda (sv, _g, _mc): str(sv))
        def _execute_for_chunk(gray_mask_chunk):
            (subvolume, gray, mask_compressed) = gray_mask_chunk
            # mask can be None
            assert mask_compressed is None or isinstance( mask_compressed, CompressedNumpyArray )
            mask = mask_compressed and mask_compressed.deserialize()
>>>>>>> 95ebd8d4

            # Call the (custom) function
            predictions = prediction_function(gray, mask)
            assert predictions.ndim == 4, "Predictions volume should be 4D: z-y-x-c"
            assert predictions.dtype == np.float32, "Predictions should be float32"
            assert predictions.shape[:3] == tuple(np.array(block_bounds_zyx[1]) - block_bounds_zyx[0]), \
                "predictions have unexpected shape: {}, expected block_bounds: {}"\
                .format( predictions.shape, block_bounds_zyx )

            return predictions
             
        return subvols.zip( gray_blocks.zip(mask_blocks) ).map(_execute_for_chunk, True)

    def create_supervoxels(self, subvols, pred_blocks, mask_blocks, sp_checkpoint_dir):
        """Performs watershed based on voxel prediction.

        Takes an RDD of numpy volumes with multiple prediction
        channels and produces an RDD of label volumes.  A mask must
        be provided indicating which parts of the volume should
        have a supervoxels (true to keep, false to ignore).  Currently,
        this is a seeded watershed, an option to use the distance transform
        for the watershed is forthcoming.  There are 3 hidden options
        that can be specified:
        
        Args:
            prediction_chunks (RDD) = (subvolume key, (subvolume, 
                compressed numpy predictions, compressed numpy mask))
        Returns:
            watershed+predictions (RDD) as (subvolume key, (subvolume, 
                (numpy compressed array, numpy compressed array)))
        """
        supervoxel_function = self._get_segmentation_function('create-supervoxels')

        pdconf = self.pdconf
        preserve_bodies = self.preserve_bodies

<<<<<<< HEAD
        @Segmentor.use_block_cache(sp_checkpoint_dir)
        def _execute_for_chunk(args):
            subvolume, (prediction, mask) = args
            roi = subvolume.roi_with_border
            block_bounds_zyx = ( (roi.z1, roi.y1, roi.x1), (roi.z2, roi.y2, roi.x2) )
=======
        @send_log_with_key(lambda (sv, _g, _pc, _mc): str(sv))
        def _execute_for_chunk(prediction_chunks):
            (subvolume, gray, prediction_compressed, mask_compressed) = prediction_chunks
            # mask can be None
            assert mask_compressed is None or isinstance( mask_compressed, CompressedNumpyArray )
            mask = mask_compressed and mask_compressed.deserialize()
            prediction = prediction_compressed.deserialize()
>>>>>>> 95ebd8d4
            if mask is None:
                mask = np.ones(shape=prediction.shape[:-1], dtype=np.uint8)

            # add body mask
            preserve_seg = None
            mask_bodies = None
            if pdconf is not None:
                # extract labels 64
                border = subvolume.border
                # get sizes of roi
                size1 = subvolume.roi[3]+2*border-subvolume.roi[0]
                size2 = subvolume.roi[4]+2*border-subvolume.roi[1]
                size3 = subvolume.roi[5]+2*border-subvolume.roi[2]
                 
                # retrieve data from roi start position considering border
                @auto_retry(3, pause_between_tries=60.0, logging_name=__name__)
                def get_segmask():
                    node_service = retrieve_node_service(pdconf["dvid-server"], 
                            pdconf["uuid"])
                    # retrieve data from roi start position
                    # Note: libdvid uses zyx order for python functions
                    return node_service.get_labels3D(str(pdconf["segmentation-name"]),
                        (size3,size2,size1),
                        (subvolume.roi[2]-border, subvolume.roi[1]-border, subvolume.roi[0]-border))
                preserve_seg = get_segmask()

                orig_bodies = set(np.unique(preserve_seg))

                mask_bodies = preserve_bodies & orig_bodies

                for body in mask_bodies:
                    mask[preserve_seg == body] = False

            # Call the (custom) function
            supervoxels = supervoxel_function(prediction, mask)
            
            # insert bodies back and avoid conflicts with pre-existing bodies
            if mask_bodies is not None:
                curr_id = supervoxels.max() + 1
                new_bodies = set(np.unique(supervoxels))
                conf_bodies = new_bodies & preserve_bodies
                for body in conf_bodies:
                    # replace value with an unused id
                    while curr_id in preserve_bodies:
                        curr_id += 1
                    supervoxels[supervoxels == body] = curr_id
                    curr_id += 1
                for body in mask_bodies:
                    supervoxels[preserve_seg == body] = body
            
            assert supervoxels.ndim == 3, "Supervoxels should be 3D (no channel dimension)"
            assert supervoxels.dtype == np.uint32, "Supervoxels for a single chunk should be uint32"
            assert supervoxels.shape == tuple(np.array(block_bounds_zyx[1]) - block_bounds_zyx[0]), \
                "segmentation block has unexpected shape: {}, expected block_bounds: {}"\
                .format( supervoxels.shape, block_bounds_zyx )
            
            return supervoxels

        return subvols.zip( pred_blocks.zip(mask_blocks) ).map(_execute_for_chunk, True)

    def agglomerate_supervoxels(self, subvols, gray_blocks, pred_blocks, sp_blocks, seg_checkpoint_dir):
        """Agglomerate supervoxels

        Note: agglomeration should contain a subset of supervoxel
        body ids.

        Args:
            seg_chunks (RDD) = (subvolume key, (subvolume, numpy compressed array, 
                numpy compressed array))
        Returns:
            segmentation (RDD) = (subvolume key, (subvolume, numpy compressed array))
        """
        
        agglomeration_function = self._get_segmentation_function('agglomerate-supervoxels')

        pdconf = self.pdconf
        preserve_bodies = self.preserve_bodies

<<<<<<< HEAD
        @Segmentor.use_block_cache(seg_checkpoint_dir)
        def _execute_for_chunk(args):
            subvolume, (gray, predictions, supervoxels) = args
            roi = subvolume.roi_with_border
            block_bounds_zyx = ( (roi.z1, roi.y1, roi.x1), (roi.z2, roi.y2, roi.x2) )
=======
        @send_log_with_key(lambda (sv, _g, _pc, _sc): str(sv))
        def _execute_for_chunk(sp_chunk):
            (subvolume, gray, prediction_compressed, supervoxels_compressed) = sp_chunk
            supervoxels = supervoxels_compressed.deserialize()
            predictions = prediction_compressed.deserialize()
>>>>>>> 95ebd8d4
            
            # remove preserved bodies to ignore for agglomeration
            curr_seg = None
            mask_bodies = None
            if pdconf is not None:
                curr_seg = supervoxels.copy()
                
                curr_bodies = set(np.unique(supervoxels))
                mask_bodies = preserve_bodies & curr_bodies
            
                # 0'd bodies will be ignored
                for body in mask_bodies:
                    supervoxels[curr_seg == body] = 0


            # Call the (custom) function
            agglomerated = agglomeration_function(gray, predictions, supervoxels)
            assert agglomerated.ndim == 3, "Agglomerated supervoxels should be 3D (no channel dimension)"
            assert agglomerated.dtype == np.uint32, "Agglomerated supervoxels for a single chunk should be uint32"
            assert agglomerated.shape == tuple(np.array(block_bounds_zyx[1]) - block_bounds_zyx[0]), \
                "segmentation block has unexpected shape: {}, expected block_bounds: {}"\
                .format( agglomerated.shape, block_bounds_zyx )

            # ?! assumes that agglomeration function reuses label ids
            # reinsert bodies
            if mask_bodies is not None:
                for body in mask_bodies:
                    agglomerated[curr_seg == body] = body

            return agglomerated

        # preserve partitioner
        return subvols.zip( zip_many(gray_blocks, pred_blocks, sp_blocks) ).map(_execute_for_chunk, True)
    

    # label volumes to label volumes remapped, preserves partitioner 
    def stitch(self, label_chunks):
        """
        label_chunks (RDD): [ (subvol, (seg_vol, max_id)),
                              (subvol, (seg_vol, max_id)),
                              ... ]
        NOTE: It is assumed that label_chunks is already persisted.
              If not, redundant work is performed here.
        """
        subvolumes_rdd = select_item(label_chunks, 0)
        subvolumes = subvolumes_rdd.collect()
        max_ids = select_item(label_chunks, 1, 1).collect()

        # return all subvolumes back to the driver
        # create offset map (substack id => offset) and broadcast
        offsets = {}
        offset = self.labeloffset

        pdconf = self.pdconf
        preserve_bodies = self.preserve_bodies
        
        num_preserve = 0
        if pdconf is not None:
            num_preserve = len(pdconf["bodies"])
        
        for subvolume, max_id in zip(subvolumes, max_ids):
            offsets[subvolume.roi_id] = offset
            offset += max_id
            offset += num_preserve
        subvolume_offsets = self.context.sc.broadcast(offsets)

        # (subvol, label_vol) => [ (roi_id_1, roi_id_2), (subvol, boundary_labels)), 
        #                          (roi_id_1, roi_id_2), (subvol, boundary_labels)), ...] 
        def extract_boundaries(key_labels):
            # compute overlap -- assume first point is less than second
            def intersects(pt1, pt2, pt1_2, pt2_2):
                assert pt1 <= pt2, "point 1 greater than point 2: {} > {}".format( pt1, pt2 )
                assert pt1_2 <= pt2_2, "point 1_2 greater than point 2_2: {} > {}".format( pt1_2, pt2_2 )

                val1 = max(pt1, pt1_2)
                val2 = min(pt2, pt2_2)
                size = val2-val1
                npt1 = val1 - pt1 
                npt1_2 = val1 - pt1_2

                return npt1, npt1+size, npt1_2, npt1_2+size

            import numpy

            subvolume, labels = key_labels

            boundary_array = []
            
            # iterate through all ROI partners
            for partner in subvolume.local_regions:
                key1 = subvolume.roi_id
                key2 = partner[0]
                roi2 = partner[1]
                if key2 < key1:
                    key1, key2 = key2, key1
                
                # crop volume to overlap
                offx1, offx2, offx1_2, offx2_2 = intersects(
                                subvolume.roi.x1-subvolume.border,
                                subvolume.roi.x2+subvolume.border,
                                roi2.x1-subvolume.border,
                                roi2.x2+subvolume.border
                            )
                offy1, offy2, offy1_2, offy2_2 = intersects(
                                subvolume.roi.y1-subvolume.border,
                                subvolume.roi.y2+subvolume.border,
                                roi2.y1-subvolume.border,
                                roi2.y2+subvolume.border
                            )
                offz1, offz2, offz1_2, offz2_2 = intersects(
                                subvolume.roi.z1-subvolume.border,
                                subvolume.roi.z2+subvolume.border,
                                roi2.z1-subvolume.border,
                                roi2.z2+subvolume.border
                            )
                            
                labels_cropped = numpy.copy(labels[offz1:offz2, offy1:offy2, offx1:offx2])

                # create key for boundary pair
                newkey = (key1, key2)

                # add to flat map
                boundary_array.append((newkey, (subvolume, labels_cropped)))

            return boundary_array


        # return compressed boundaries (id1-id2, boundary)
        # (subvol, labels) -> [ ( (k1, k2), (subvol, boundary_labels_1) ),
        #                       ( (k1, k2), (subvol, boundary_labels_1) ),
        #                       ( (k1, k2), (subvol, boundary_labels_1) ), ... ]
        label_vols_rdd = select_item(label_chunks, 1, 0)
        mapped_boundaries = subvolumes_rdd.zip(label_vols_rdd).flatMap(extract_boundaries) 

        # shuffle the hopefully smallish boundaries into their proper spot
        # groupby is not a big deal here since same keys will not be in the same partition
        grouped_boundaries = mapped_boundaries.groupByKey()

        stitch_mode = self.stitch_mode

        # mappings to one partition (larger/second id keeps orig labels)
        # (new key, list<2>(subvolume, boundary compressed)) =>
        # (key, (subvolume, mappings))
        def stitcher(key_boundary):
            import numpy
            key, (boundary_list) = key_boundary

            # should be only two values
            if len(boundary_list) != 2:
                raise Exception("Expects exactly two subvolumes per boundary")
            # extract iterables
            boundary_list_list = []
            for item1 in boundary_list:
                boundary_list_list.append(item1)

            # order subvolume regions (they should be the same shape)
            subvolume1, boundary1 = boundary_list_list[0] 
            subvolume2, boundary2 = boundary_list_list[1] 

            if subvolume1.roi_id > subvolume2.roi_id:
                subvolume1, subvolume2 = subvolume2, subvolume1
                boundary1, boundary2 = boundary2, boundary1

            if boundary1.shape != boundary2.shape:
                raise Exception("Extracted boundaries are different shapes")
            
            # determine list of bodies in play
            z2, y2, x2 = boundary1.shape
            z1 = y1 = x1 = 0 

            # determine which interface there is touching between subvolumes 
            if subvolume1.touches(subvolume1.roi.x1, subvolume1.roi.x2,
                                subvolume2.roi.x1, subvolume2.roi.x2):
                x1 = x2/2 
                x2 = x1 + 1
            if subvolume1.touches(subvolume1.roi.y1, subvolume1.roi.y2,
                                subvolume2.roi.y1, subvolume2.roi.y2):
                y1 = y2/2 
                y2 = y1 + 1
            
            if subvolume1.touches(subvolume1.roi.z1, subvolume1.roi.z2,
                                subvolume2.roi.z1, subvolume2.roi.z2):
                z1 = z2/2 
                z2 = z1 + 1

            eligible_bodies = set(numpy.unique(boundary2[z1:z2, y1:y2, x1:x2]))
            body2body = {}

            label2_bodies = numpy.unique(boundary2)

            # 0 is off,
            # 1 is very conservative (high percentages and no bridging),
            # 2 is less conservative (no bridging),
            # 3 is the most liberal (some bridging allowed if overlap
            # greater than X and overlap threshold)
            hard_lb = 50
            liberal_lb = 1000
            conservative_overlap = 0.90

            if stitch_mode > 0:
                for body in label2_bodies:
                    if body == 0:
                        continue
                    body2body[body] = {}

                # traverse volume to find maximum overlap
                for (z,y,x), body1 in numpy.ndenumerate(boundary1):
                    body2 = boundary2[z,y,x]
                    if body2 == 0 or body1 == 0:
                        continue
                    
                    if body1 not in body2body[body2]:
                        body2body[body2][body1] = 0
                    body2body[body2][body1] += 1


            # create merge list 
            merge_list = []
            mutual_list = {}
            retired_list = set()

            small_overlap_prune = 0
            conservative_prune = 0
            aggressive_add = 0
            not_mutual = 0

            for body2, bodydict in body2body.items():
                if body2 in eligible_bodies:
                    bodysave = -1
                    max_val = hard_lb
                    total_val = 0
                    for body1, val in bodydict.items():
                        total_val += val
                        if val > max_val:
                            bodysave = body1
                            max_val = val
                    if bodysave == -1:
                        small_overlap_prune += 1
                    elif (stitch_mode == 1) and (max_val / float(total_val) < conservative_overlap):
                        conservative_prune += 1
                    elif (stitch_mode == 3) and (max_val / float(total_val) > conservative_overlap) and (max_val > liberal_lb):
                        merge_list.append([int(bodysave), int(body2)])
                        # do not add
                        retired_list.add((int(bodysave), int(body2))) 
                        aggressive_add += 1
                    else:
                        if int(bodysave) not in mutual_list:
                            mutual_list[int(bodysave)] = {}
                        mutual_list[int(bodysave)][int(body2)] = max_val
                       

            eligible_bodies = set(numpy.unique(boundary1[z1:z2, y1:y2, x1:x2]))
            body2body = {}
            
            if stitch_mode > 0:
                label1_bodies = numpy.unique(boundary1)
                for body in label1_bodies:
                    if body == 0:
                        continue
                    body2body[body] = {}

                # traverse volume to find maximum overlap
                for (z,y,x), body1 in numpy.ndenumerate(boundary1):
                    body2 = boundary2[z,y,x]
                    if body2 == 0 or body1 == 0:
                        continue
                    if body2 not in body2body[body1]:
                        body2body[body1][body2] = 0
                    body2body[body1][body2] += 1
            
            # add to merge list 
            for body1, bodydict in body2body.items():
                if body1 in eligible_bodies:
                    bodysave = -1
                    max_val = hard_lb
                    total_val = 0
                    for body2, val in bodydict.items():
                        total_val += val
                        if val > max_val:
                            bodysave = body2
                            max_val = val

                    if (int(body1), int(bodysave)) in retired_list:
                        # already in list
                        pass
                    elif bodysave == -1:
                        small_overlap_prune += 1
                    elif (stitch_mode == 1) and (max_val / float(total_val) < conservative_overlap):
                        conservative_prune += 1
                    elif (stitch_mode == 3) and (max_val / float(total_val) > conservative_overlap) and (max_val > liberal_lb):
                        merge_list.append([int(body1), int(bodysave)])
                        aggressive_add += 1
                    elif int(body1) in mutual_list:
                        partners = mutual_list[int(body1)]
                        if int(bodysave) in partners:
                            merge_list.append([int(body1), int(bodysave)])
                        else:
                            not_mutual += 1
                    else:
                        not_mutual += 1
            
            # remove mergers that involve preserve bodies
            if pdconf is not None: 
                merge_list_temp = []
 
                for merger in merge_list:
                    if merger[0] not in preserve_bodies and merger[1] not in preserve_bodies:
                        merge_list_temp.append(merger)
                merge_list = merge_list_temp

            
            # handle offsets in mergelist
            offset1 = subvolume_offsets.value[subvolume1.roi_id] 
            offset2 = subvolume_offsets.value[subvolume2.roi_id] 
            for merger in merge_list:
                merger[0] = merger[0]+offset1
                merger[1] = merger[1]+offset2

            # return id and mappings, only relevant for stack one
            return (subvolume1.roi_id, merge_list)

        # key, mapping1; key mapping2 => key, mapping1+mapping2
        def reduce_mappings(b1, b2):
            b1.extend(b2)
            return b1

        # map from grouped boundary to substack id, mappings
        subvolume_mappings = grouped_boundaries.map(stitcher).reduceByKey(reduce_mappings)

        # reconcile all the mappings by sending them to the driver
        # (not a lot of data and compression will help but not sure if there is a better way)
        merge_list = []
        all_mappings = subvolume_mappings.collect()
        for (substack_id, mapping) in all_mappings:
            merge_list.extend(mapping)

        # make a body2body map
        body1body2 = {}
        body2body1 = {}

        for merger in merge_list:
            # body1 -> body2
            body1 = merger[0]
            if merger[0] in body1body2:
                body1 = body1body2[merger[0]]
            body2 = merger[1]
            if merger[1] in body1body2:
                body2 = body1body2[merger[1]]

            if body2 not in body2body1:
                body2body1[body2] = set()
            
            # add body1 to body2 map
            body2body1[body2].add(body1)
            # add body1 -> body2 mapping
            body1body2[body1] = body2

            if body1 in body2body1:
                for tbody in body2body1[body1]:
                    body2body1[body2].add(tbody)
                    body1body2[tbody] = body2

        # avoid renumbering bodies that are to be preserved from previous segmentation
        if self.preserve_bodies is not None:
            # changing mappings to avoid map-to conflicts
            relabel_confs = {}
            body2body_tmp = body1body2.copy()

            for key, val in body2body_tmp.items():
                if val in self.preserve_bodies:
                    assert False, "FIXME!"
                    if val not in relabelconfs:
                        newval = val + 1
                        while newval in self.preserve_bodies:
                            newval += 1
                        relabelconfs[val] = newval
                        self.preserve_bodies.add(newval)
                    body1body2[key] = relabelconfs[val]

        body2body = zip(body1body2.keys(), body1body2.values())
       
        # potentially costly broadcast
        # (possible to split into substack to make more efficient but compression should help)
        master_merge_list = self.context.sc.broadcast(body2body)

        # use offset and mappings to relabel volume
        def relabel(key_label_mapping):
            import numpy

            (subvolume, labels) = key_label_mapping

            # grab broadcast offset
            offset = subvolume_offsets.value[subvolume.roi_id]

            # check for body mask labels and protect from renumber
            mask_bodies =  None
            fix_bodies = []
            
            if pdconf is not None:
                curr_bodies = set(np.unique(labels))
                mask_bodies = preserve_bodies & curr_bodies
                # see if offset will cause new conflicts 
                for body in curr_bodies:
                    if (body + offset) in preserve_bodies and body not in preserve_bodies:
                        fix_bodies.append(body+offset)


            labels = labels + offset 
            
            # make sure 0 is 0
            labels[labels == offset] = 0

            # replace preserved body removing offset
            if mask_bodies is not None:
                for body in mask_bodies:
                    labels[labels == (body+offset)] = body

            # check for new body conflicts and remap
            relabeled_bodies = {}
            if pdconf is not None:
                curr_id = labels.max() + 1
                for body in fix_bodies:
                    while curr_id in preserve_bodies:
                        curr_id +=1
                    labels[labels == body] = curr_id
                    relabeled_bodies[body] = curr_id
                    curr_id += 1

            # create default map 
            mapping_col = numpy.unique(labels)
            label_mappings = dict(zip(mapping_col, mapping_col))
           
            # create maps from merge list
            for mapping in master_merge_list.value:
                if mapping[0] in label_mappings:
                    label_mappings[mapping[0]] = mapping[1]
                elif mapping[0] in relabeled_bodies:
                    label_mappings[relabeled_bodies[mapping[0]]] = mapping[1]

            # apply maps
            vectorized_relabel = numpy.frompyfunc(label_mappings.__getitem__, 1, 1)
            labels = vectorized_relabel(labels).astype(numpy.uint64)
       
            return (subvolume, labels)

        # just map values with broadcast map
        # Potential TODO: consider fast join with partitioned map (not broadcast)
        # (subvol, labels) -> (subvol, labels)
        label_vols_rdd = select_item(label_chunks, 1, 0)
        return subvolumes_rdd.zip(label_vols_rdd).map(relabel)

<|MERGE_RESOLUTION|>--- conflicted
+++ resolved
@@ -3,12 +3,8 @@
 import json
 import importlib
 import textwrap
-<<<<<<< HEAD
 from functools import partial, wraps
-=======
 import logging
-from functools import partial
->>>>>>> 95ebd8d4
 import numpy as np
 
 from quilted.h5blockstore import H5BlockStore
@@ -16,10 +12,8 @@
 from DVIDSparkServices.json_util import validate_and_inject_defaults
 from DVIDSparkServices.auto_retry import auto_retry
 from DVIDSparkServices.sparkdvid.sparkdvid import retrieve_node_service
-<<<<<<< HEAD
 from DVIDSparkServices.util import zip_many, select_item
 from DVIDSparkServices.sparkdvid.Subvolume import Subvolume
-=======
 from DVIDSparkServices.subprocess_decorator import execute_in_subprocess
 
 from logcollector.client_utils import make_log_collecting_decorator
@@ -27,7 +21,6 @@
 driver_ip_addr = socket.gethostbyname(socket.gethostname())
 send_log_with_key = make_log_collecting_decorator(driver_ip_addr, 3000)
 
->>>>>>> 95ebd8d4
 
 class Segmentor(object):
     """
@@ -270,15 +263,10 @@
         Detect large 'background' regions that lie outside the area of interest for segmentation.
         """
         mask_function = self._get_segmentation_function('background-mask')
-<<<<<<< HEAD
+
+        @send_log_with_key(lambda (sv, _g): str(sv))
         def _execute_for_chunk(args):
             _subvolume, gray = args
-=======
-
-        @send_log_with_key(lambda (sv, _g): str(sv))
-        def _execute_for_chunk(gray_chunk):
-            (subvolume, gray) = gray_chunk
->>>>>>> 95ebd8d4
 
             # Call the (custom) function
             mask = mask_function(gray)
@@ -299,22 +287,13 @@
         an RDD of predictions (z,y,x).
         """
         prediction_function = self._get_segmentation_function('predict-voxels')
-<<<<<<< HEAD
-        
+
+        @send_log_with_key(lambda (sv, _g, _mc): str(sv))
         @Segmentor.use_block_cache(pred_checkpoint_dir)
         def _execute_for_chunk(args):
             subvolume, (gray, mask) = args
             roi = subvolume.roi_with_border
             block_bounds_zyx = ( (roi.z1, roi.y1, roi.x1), (roi.z2, roi.y2, roi.x2) )
-=======
-
-        @send_log_with_key(lambda (sv, _g, _mc): str(sv))
-        def _execute_for_chunk(gray_mask_chunk):
-            (subvolume, gray, mask_compressed) = gray_mask_chunk
-            # mask can be None
-            assert mask_compressed is None or isinstance( mask_compressed, CompressedNumpyArray )
-            mask = mask_compressed and mask_compressed.deserialize()
->>>>>>> 95ebd8d4
 
             # Call the (custom) function
             predictions = prediction_function(gray, mask)
@@ -351,21 +330,12 @@
         pdconf = self.pdconf
         preserve_bodies = self.preserve_bodies
 
-<<<<<<< HEAD
+        @send_log_with_key(lambda (sv, _g, _pc, _mc): str(sv))
         @Segmentor.use_block_cache(sp_checkpoint_dir)
         def _execute_for_chunk(args):
             subvolume, (prediction, mask) = args
             roi = subvolume.roi_with_border
             block_bounds_zyx = ( (roi.z1, roi.y1, roi.x1), (roi.z2, roi.y2, roi.x2) )
-=======
-        @send_log_with_key(lambda (sv, _g, _pc, _mc): str(sv))
-        def _execute_for_chunk(prediction_chunks):
-            (subvolume, gray, prediction_compressed, mask_compressed) = prediction_chunks
-            # mask can be None
-            assert mask_compressed is None or isinstance( mask_compressed, CompressedNumpyArray )
-            mask = mask_compressed and mask_compressed.deserialize()
-            prediction = prediction_compressed.deserialize()
->>>>>>> 95ebd8d4
             if mask is None:
                 mask = np.ones(shape=prediction.shape[:-1], dtype=np.uint8)
 
@@ -444,19 +414,12 @@
         pdconf = self.pdconf
         preserve_bodies = self.preserve_bodies
 
-<<<<<<< HEAD
+        @send_log_with_key(lambda (sv, _g, _pc, _sc): str(sv))
         @Segmentor.use_block_cache(seg_checkpoint_dir)
         def _execute_for_chunk(args):
             subvolume, (gray, predictions, supervoxels) = args
             roi = subvolume.roi_with_border
             block_bounds_zyx = ( (roi.z1, roi.y1, roi.x1), (roi.z2, roi.y2, roi.x2) )
-=======
-        @send_log_with_key(lambda (sv, _g, _pc, _sc): str(sv))
-        def _execute_for_chunk(sp_chunk):
-            (subvolume, gray, prediction_compressed, supervoxels_compressed) = sp_chunk
-            supervoxels = supervoxels_compressed.deserialize()
-            predictions = prediction_compressed.deserialize()
->>>>>>> 95ebd8d4
             
             # remove preserved bodies to ignore for agglomeration
             curr_seg = None
