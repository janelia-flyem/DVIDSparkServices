--- conflicted
+++ resolved
@@ -555,24 +555,14 @@
                 if roi_name is None:
                     node_service.put_labels3D( str(label_name),
                                                seg,
-<<<<<<< HEAD
                                                (subvolume.box.z1, subvolume.box.y1, subvolume.box.x1),
-                                               compress=True,
-=======
-                                               (subvolume.roi.z1, subvolume.roi.y1, subvolume.roi.x1),
                                                compress=True, throttle=throttlev,
->>>>>>> be15af24
                                                mutate=mutate )
                 else: 
                     node_service.put_labels3D( str(label_name),
                                                seg,
-<<<<<<< HEAD
                                                (subvolume.box.z1, subvolume.box.y1, subvolume.box.x1),
-                                               compress=True,
-=======
-                                               (subvolume.roi.z1, subvolume.roi.y1, subvolume.roi.x1),
                                                compress=True, throttle=throttlev,
->>>>>>> be15af24
                                                roi=str(roi_name),
                                                mutate=mutate )
             put_labels()
