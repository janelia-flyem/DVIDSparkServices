package:
  name: dvidsparkservices 

  # If we're using a non-tagged revision, append '.postN' to the version
  {% if GIT_DESCRIBE_NUMBER|int != 0 %}
  version: {{GIT_DESCRIBE_TAG}}.post{{GIT_DESCRIBE_NUMBER}}
  {% else %}
  version: {{GIT_DESCRIBE_TAG}}
  {% endif %}

source:
  git_url: ../
  git_tag: HEAD

build:
  number: 0
  string: py{{CONDA_PY}}_{{PKG_BUILDNUM}}_g{{GIT_FULL_HASH[:7]}}
  
  entry_points:
    #- launchworkflow = workflows.launchworkflow:main (TODO)

requirements:
  build:
    - python 2.7*
    - setuptools
  run:
    - python 2.7*  
    - jsonschema
    - numpy
    - neuroproof
    - libdvid-cpp >=0.2
    - requests
    - scikit-image
    - pillow
    - scipy
    - python-lz4
    - ilastik-versions-no-solvers 1.2*
    - ilastik-meta
<<<<<<< HEAD
=======
    - wsdt >=0.2.post2
    - quilted >=0.0.post13
    - logcollector
>>>>>>> 8416f892

test:
  requires:
    - nose
    - numpy-allocation-tracking

  imports:
    - DVIDSparkServices
    - ilastik

about:
  home: http://github.com/janelia-flyem/DVIDSparkServices
  license: BSD (3-clause)
  license_file: LICENSE.txt
  summary: Python framework for EM Spark-based services <|MERGE_RESOLUTION|>--- conflicted
+++ resolved
@@ -36,12 +36,8 @@
     - python-lz4
     - ilastik-versions-no-solvers 1.2*
     - ilastik-meta
-<<<<<<< HEAD
-=======
-    - wsdt >=0.2.post2
     - quilted >=0.0.post13
     - logcollector
->>>>>>> 8416f892
 
 test:
   requires:
